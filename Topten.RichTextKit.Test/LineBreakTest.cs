--- conflicted
+++ resolved
@@ -98,8 +98,6 @@
             var location = System.IO.Path.GetDirectoryName(typeof(LineBreakTests).Assembly.Location);
             var lines = System.IO.File.ReadAllLines(System.IO.Path.Combine(location, "TestData\\LineBreakTest.txt"));
 
-            int failCount = 0;
-
             // Process each line
             var tests = new List<Test>();
             for (int lineNumber = 1; lineNumber < lines.Length + 1; lineNumber++)
@@ -182,31 +180,7 @@
                 }
                 tr.LeaveTest();
 
-                if (!AreEqual(breakPoints, foundBreaks))
-                {
-                    failCount++;
-                    Console.WriteLine($"Failed: {lineNumber - 1}");
-                }
-
                 // Check the same
-<<<<<<< HEAD
-                //Assert.Equal(breakPoints, foundBreaks);
-            }
-
-            Assert.Equal(0, failCount);
-        }
-
-        bool AreEqual(List<int> a, List<int> b)
-        {
-            if (a.Count != b.Count)
-                return false;
-            for (int i = 0; i < a.Count; i++)
-            {
-                if (a[i] != b[i])
-                    return false;
-            }
-            return true;
-=======
                 bool pass = true;
                 if (foundBreaks.Count != t.BreakPoints.Length)
                 {
@@ -240,7 +214,6 @@
             tr.Dump();
 
             return tr.AllPassed;
->>>>>>> ba350fe7
         }
 
         static bool IsHexDigit(char ch)
@@ -251,17 +224,9 @@
         // these tests are weird, possibly incorrect or just tailored differently. we skip them.
         static HashSet<int> _skipLines = new HashSet<int>()
         {
-<<<<<<< HEAD
-            1140, 1142, 1144, 1146, 1308, 1310, 1312, 1314, 2980, 2982, 4496, 4498, 4664, 4666, 5164, 5166,
-            7136, 7145, 7150, 7235, 7236, 7237, 7238, 7239, 7240, 7242, 7243, 7244, 7245, 7246
-        };
-        }
-}
-=======
            1140, 1142, 1144, 1146, 1308, 1310, 1312, 1314, 2980, 2982, 4496, 4498, 4664, 4666, 5164, 5166,
             7136, 7145, 7150, 7235, 7236, 7237, 7238, 7239, 7240, 7242, 7243, 7244, 7245, 7246
         };
     }
 
 }
->>>>>>> ba350fe7
