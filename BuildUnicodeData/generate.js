const fs = require('fs');
const UnicodeTrieBuilder = require('unicode-trie/builder');

var PairedBracketType = {
  n : 0,      // Not a bracket
  o : 1,      // Opening bracket
  c : 2       // Closing bracket
};

var WordBoundaryClass = {
  AlphaDigit : 0,
  Ignore : 1,
  Space : 2,
  Punctuation : 3,
};

var GraphemeClusterClass = {
  Any : 0,
  CR : 1,
  LF : 2,
  Control : 3,
  Extend : 4,
<<<<<<< HEAD
  L : 5,
  V : 6,
  T : 7,
  LV : 8,
  LVT : 9,
  Prepend : 10,
  Regional_Indicator : 11,
  SpacingMark : 12,
  ZWJ: 13,
=======
  Regional_Indicator : 5,
  Prepend : 6,
  SpacingMark : 7,
  L : 8,
  V : 9,
  T : 10,
  LV : 11,
  LVT : 12,
  ExtPict : 13,
  ZWJ : 14,

  // Pseudo classes, not generated from character data but used by pair table
  SOT : 15,
  EOT : 16,
  ExtPictZwg : 17,
>>>>>>> ba350fe7
};

var Directionality = {
  // Strong types
  L: 0,
  R: 1,
  AL: 2,

  // Weak Types
  EN: 3,
  ES: 4,
  ET: 5,
  AN: 6,
  CS: 7,
  NSM: 8,
  BN: 9,

  // Neutral Types
  B: 10,
  S: 11,
  WS: 12,
  ON: 13,

  //Explicit Formatting Types
  LRE: 14,
  LRO: 15,
  RLE: 16,
  RLO: 17,
  PDF: 18,
  LRI: 19,
  RLI: 20,
  FSI: 21,
  PDI: 22,
}

var LineBreakClass = {
  OP: 0,   // Opening punctuation
  CL: 1,   // Closing punctuation
  CP: 2,   // Closing parenthesis
  QU: 3,   // Ambiguous quotation
  GL: 4,   // Glue
  NS: 5,   // Non-starters
  EX: 6,   // Exclamation/Interrogation
  SY: 7,   // Symbols allowing break after
  IS: 8,   // Infix separator
  PR: 9,   // Prefix
  PO: 10,  // Postfix
  NU: 11,  // Numeric
  AL: 12,  // Alphabetic
  HL: 13,  // Hebrew Letter
  ID: 14,  // Ideographic
  IN: 15,  // Inseparable characters
  HY: 16,  // Hyphen
  BA: 17,  // Break after
  BB: 18,  // Break before
  B2: 19,  // Break on either side (but not pair)
  ZW: 20,  // Zero-width space
  CM: 21,  // Combining marks
  WJ: 22,  // Word joiner
  H2: 23,  // Hangul LV
  H3: 24,  // Hangul LVT
  JL: 25,  // Hangul L Jamo
  JV: 26,  // Hangul V Jamo
  JT: 27,  // Hangul T Jamo
  RI: 28,  // Regional Indicator
  EB: 29,  // Emoji Base
  EM: 30,  // Emoji Modifier
  ZWJ: 31, // Zero Width Joiner
  CB: 32,  // Contingent break
  AI: 33,  // Ambiguous (Alphabetic or Ideograph)
  BK: 34,  // Break (mandatory)
  CJ: 35,  // Conditional Japanese Starter
  CR: 36,  // Carriage return
  LF: 37,  // Line feed
  NL: 38,  // Next line
  SA: 39,  // South-East Asian
  SG: 40,  // Surrogates
  SP: 41,  // Space
  XX: 42,  // Unknown
}

var bidi = {};

const wordBoundaryClassesTrie = new UnicodeTrieBuilder(WordBoundaryClass.AlphaDigit);
const graphemeClusterClassesTrie = new UnicodeTrieBuilder(GraphemeClusterClass.Any);
const lineBreakClassesTrie = new UnicodeTrieBuilder(LineBreakClass.XX);
const bidiClassesTrie = new UnicodeTrieBuilder(0);

function processUnicodeData()
{
  // http://www.unicode.org/Public/UNIDATA/UnicodeData.txt
  var data = fs.readFileSync("UnicodeData.txt", "utf8")
  var lines = data.split('\n');

  for (var i=0; i<lines.length; i++)
  {
      var parts = lines[i].split(';');
      if (parts.length > 1)
      {
          // Get the code point
          var codePoint = parseInt(parts[0], 16);

          // Get the directionality
          var dir = parts[4];
          var cls = Directionality[dir];
          if (cls === undefined)
          {
              console.log("Error: ", codePoint, "unknown class", dir);
          }
          else
          {
              bidi[codePoint] = cls << 24;
<<<<<<< HEAD
          }

          // Build word boundary trie
          switch (parts[2])
          {
              case "Cc":
              case "Cf":
              case "Cs":
              case "Co":
              case "Cn":
              case "Mc":
              case "Zs":
              case "Zl":
              case "Zp":
                wordBoundaryClassesTrie.set(codePoint, WordBoundaryClass.Space);
                break;

              case "Pc":
              case "Pd":
              case "Ps":
              case "Pe":
              case "Pi":
              case "Pf":
              case "Po":
              case "Sm":
              case "Sc":
              case "Sk":
              case "So":
                wordBoundaryClassesTrie.set(codePoint, WordBoundaryClass.Punctuation);
                break;

              case "Nd":
              case "Nl":
              case "No":
              case "Lu":
              case "Ll":
              case "Lt":
              case "LC":
              case "Lm":
              case "Lo":
                wordBoundaryClassesTrie.set(codePoint, WordBoundaryClass.AlphaDigit);
                break;

              case "Mn":
              case "Me":
                wordBoundaryClassesTrie.set(codePoint, WordBoundaryClass.None);
                break;
              
              default:
                throw new Error(`Unrecognized general category: ${parts[2]}`);
          }

=======
          }

          // Build word boundary trie
          switch (parts[2])
          {
              case "Cc":
              case "Cf":
              case "Cs":
              case "Co":
              case "Cn":
              case "Mc":
              case "Zs":
              case "Zl":
              case "Zp":
                wordBoundaryClassesTrie.set(codePoint, WordBoundaryClass.Space);
                break;

              case "Pc":
              case "Pd":
              case "Ps":
              case "Pe":
              case "Pi":
              case "Pf":
              case "Po":
              case "Sm":
              case "Sc":
              case "Sk":
              case "So":
                wordBoundaryClassesTrie.set(codePoint, WordBoundaryClass.Punctuation);
                break;

              case "Nd":
              case "Nl":
              case "No":
              case "Lu":
              case "Ll":
              case "Lt":
              case "LC":
              case "Lm":
              case "Lo":
                wordBoundaryClassesTrie.set(codePoint, WordBoundaryClass.AlphaDigit);
                break;

              case "Mn":
              case "Me":
                wordBoundaryClassesTrie.set(codePoint, WordBoundaryClass.None);
                break;
              
              default:
                throw new Error(`Unrecognized general category: ${parts[2]}`);
          }

>>>>>>> ba350fe7
      }
  }
}


/*
function processDerivedCoreProperties()
{
  var data = fs.readFileSync("DerivedCoreProperties.txt", "utf8")

  var re = /^([0-9A-F]+)(?:\.\.([0-9A-F]+))?\s*;\s*(.*?)\s*#/gm
  var m;
  while (m = re.exec(data))
  {
    var from = parseInt(m[1], 16);
    var to = m[2] === undefined ? from : parseInt(m[2], 16);
    var prop = m[3];
  }
}
*/

function processGraphemeBreakProperty()
{
  //  http://www.unicode.org/Public/UCD/latest/ucd/auxiliary/GraphemeBreakProperty.txt
  var data = fs.readFileSync("GraphemeBreakProperty.txt", "utf8")

  var re = /^([0-9A-F]+)(?:\.\.([0-9A-F]+))?\s*;\s*(.*?)\s*#/gm
  var m;
  while (m = re.exec(data))
  {
    var from = parseInt(m[1], 16);
    var to = m[2] === undefined ? from : parseInt(m[2], 16);
    var prop = m[3];

    if (!GraphemeClusterClass[prop])
    {
      throw new Error(`Unknown grapheme cluster property ${prop}`);
    }

    graphemeClusterClassesTrie.setRange(from, to, GraphemeClusterClass[prop], true);
  }
}

<<<<<<< HEAD
=======
function processEmojiData()
{
  // https://www.unicode.org/Public/13.0.0/ucd/emoji/emoji-data.txt
  var data = fs.readFileSync("emoji-data.txt", "utf8")

  var re = /^([0-9A-F]+)(?:\.\.([0-9A-F]+))?\s*;\s*(.*?)\s*#/gm
  var m;
  while (m = re.exec(data))
  {
    var from = parseInt(m[1], 16);
    var to = m[2] === undefined ? from : parseInt(m[2], 16);
    var prop = m[3];

    if (prop == "Extended_Pictographic")
    {
      console.log(`${from} -> ${to} = ${prop}`)
      graphemeClusterClassesTrie.setRange(from, to, GraphemeClusterClass.ExtPict, true);
    }
  }
}


>>>>>>> ba350fe7
function processBidiBrackets()
{
  // https://www.unicode.org/Public/UCD/latest/ucd/BidiBrackets.txt
  var data = fs.readFileSync("BidiBrackets.txt", "utf8");

  var lines = data.split('\n');
  
  for (var i=0; i<lines.length; i++)
  {
      var parts = lines[i].split('#');
      if (parts[0].trim().length == 0)
          continue;

      parts = parts[0].trim().split(';');
      if (parts.length == 3)
      {
        var codePoint = parseInt(parts[0], 16);
        var codePointOther = parseInt(parts[1], 16);
        var kind = PairedBracketType[parts[2].trim()];

        if (bidi[codePoint] === undefined)
          bidi[codePoint] = 0;

        if ((codePointOther & 0xFFFF0000) != 0)
          throw new Error("Other bracket code point out of range" + codePointOther);

        bidi[codePoint] |= (codePointOther | (kind << 16));
      }
  }

}

function buildBidiTrie()
{
  processBidiBrackets();

  var keys = Object.keys(bidi);
  for (var i=0; i<keys.length; i++)
  {
    if (bidi[keys[i]] != 0)
    {
      var cp = parseInt(keys[i]);
      bidiClassesTrie.set(cp, bidi[cp]);
    }
  }

}


function buildLineBreaksTrie()
{
  // http://www.unicode.org/Public/7.0.0/ucd/LineBreak.txt'
  var data = fs.readFileSync("LineBreak.txt", "utf8");

  var re = /^([0-9A-F]+)(?:\.\.([0-9A-F]+))?\s*;\s*(.*?)\s*#/gm
  var m;
  while (m = re.exec(data))
  {
    var from = parseInt(m[1], 16);
    var to = m[2] === undefined ? from : parseInt(m[2], 16);
    var prop = m[3];

    lineBreakClassesTrie.setRange(from, to, LineBreakClass[prop], true);
  }
}

processUnicodeData();
processGraphemeBreakProperty();
<<<<<<< HEAD
=======
processEmojiData();
>>>>>>> ba350fe7
buildBidiTrie();
buildLineBreaksTrie();

fs.writeFileSync(__dirname + '/../Topten.RichTextKit/Resources/GraphemeClusterClasses.trie', graphemeClusterClassesTrie.toBuffer());
fs.writeFileSync(__dirname + '/../Topten.RichTextKit/Resources/WordBoundaryClasses.trie', wordBoundaryClassesTrie.toBuffer());
fs.writeFileSync(__dirname + '/../Topten.RichTextKit/Resources/LineBreakClasses.trie', lineBreakClassesTrie.toBuffer());
fs.writeFileSync(__dirname + '/../Topten.RichTextKit/Resources/BidiClasses.trie', bidiClassesTrie.toBuffer());<|MERGE_RESOLUTION|>--- conflicted
+++ resolved
@@ -20,17 +20,6 @@
   LF : 2,
   Control : 3,
   Extend : 4,
-<<<<<<< HEAD
-  L : 5,
-  V : 6,
-  T : 7,
-  LV : 8,
-  LVT : 9,
-  Prepend : 10,
-  Regional_Indicator : 11,
-  SpacingMark : 12,
-  ZWJ: 13,
-=======
   Regional_Indicator : 5,
   Prepend : 6,
   SpacingMark : 7,
@@ -46,7 +35,6 @@
   SOT : 15,
   EOT : 16,
   ExtPictZwg : 17,
->>>>>>> ba350fe7
 };
 
 var Directionality = {
@@ -159,7 +147,6 @@
           else
           {
               bidi[codePoint] = cls << 24;
-<<<<<<< HEAD
           }
 
           // Build word boundary trie
@@ -212,60 +199,6 @@
                 throw new Error(`Unrecognized general category: ${parts[2]}`);
           }
 
-=======
-          }
-
-          // Build word boundary trie
-          switch (parts[2])
-          {
-              case "Cc":
-              case "Cf":
-              case "Cs":
-              case "Co":
-              case "Cn":
-              case "Mc":
-              case "Zs":
-              case "Zl":
-              case "Zp":
-                wordBoundaryClassesTrie.set(codePoint, WordBoundaryClass.Space);
-                break;
-
-              case "Pc":
-              case "Pd":
-              case "Ps":
-              case "Pe":
-              case "Pi":
-              case "Pf":
-              case "Po":
-              case "Sm":
-              case "Sc":
-              case "Sk":
-              case "So":
-                wordBoundaryClassesTrie.set(codePoint, WordBoundaryClass.Punctuation);
-                break;
-
-              case "Nd":
-              case "Nl":
-              case "No":
-              case "Lu":
-              case "Ll":
-              case "Lt":
-              case "LC":
-              case "Lm":
-              case "Lo":
-                wordBoundaryClassesTrie.set(codePoint, WordBoundaryClass.AlphaDigit);
-                break;
-
-              case "Mn":
-              case "Me":
-                wordBoundaryClassesTrie.set(codePoint, WordBoundaryClass.None);
-                break;
-              
-              default:
-                throw new Error(`Unrecognized general category: ${parts[2]}`);
-          }
-
->>>>>>> ba350fe7
       }
   }
 }
@@ -309,8 +242,6 @@
   }
 }
 
-<<<<<<< HEAD
-=======
 function processEmojiData()
 {
   // https://www.unicode.org/Public/13.0.0/ucd/emoji/emoji-data.txt
@@ -333,7 +264,6 @@
 }
 
 
->>>>>>> ba350fe7
 function processBidiBrackets()
 {
   // https://www.unicode.org/Public/UCD/latest/ucd/BidiBrackets.txt
@@ -402,10 +332,7 @@
 
 processUnicodeData();
 processGraphemeBreakProperty();
-<<<<<<< HEAD
-=======
 processEmojiData();
->>>>>>> ba350fe7
 buildBidiTrie();
 buildLineBreaksTrie();
 
