--- conflicted
+++ resolved
@@ -301,11 +301,7 @@
             var rReplacementCharacter = replacementCharacter ?? _currentStyle.ReplacementCharacter;
 
             // Format key
-<<<<<<< HEAD
-            var key = $"{rFontFamily}.{rFontSize}.{rFontWeight}.{rFontItalic}.{rUnderline}.{rStrikeThrough}.{rLineHeight}.{rTextColor}.{rBackgroundColor}.{rHaloColor}.{rHaloWidth}.{rHaloBlur}.{rLetterSpacing}.{rFontVariant}.{rTextDirection}.{rReplacementCharacter}";
-=======
-            var key = $"{rFontFamily}.{rFontSize}.{rFontWeight}.{fontWidth}.{rFontItalic}.{rUnderline}.{rStrikeThrough}.{rLineHeight}.{rTextColor}.{rBackgroundColor}.{rLetterSpacing}.{rFontVariant}.{rTextDirection}.{rReplacementCharacter}";
->>>>>>> 4aa2415a
+            var key = $"{rFontFamily}.{rFontSize}.{rFontWeight}.{fontWidth}.{rFontItalic}.{rUnderline}.{rStrikeThrough}.{rLineHeight}.{rTextColor}.{rBackgroundColor}.{rHaloColor}.{rHaloWidth}.{rHaloBlur}.{rLetterSpacing}.{rFontVariant}.{rTextDirection}.{rReplacementCharacter}";
 
             // Look up...
             if (!_styleMap.TryGetValue(key, out var style))
